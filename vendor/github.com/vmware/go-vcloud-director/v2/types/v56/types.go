--- conflicted
+++ resolved
@@ -226,11 +226,7 @@
 }
 
 // VAppNetworkConfiguration represents a vApp network configuration
-<<<<<<< HEAD
-// Used in vApp network configuration actions as part of vApp type,
-=======
 // Used in vApp network configuration actions as part of vApp type.
->>>>>>> 332eec89
 // VApp.NetworkConfigSection.NetworkConfig or directly as NetworkConfigSection.NetworkConfig for various API calls.
 // Type: VAppNetworkConfigurationType
 // Namespace: http://www.vmware.com/vcloud/v1.5
@@ -260,11 +256,7 @@
 	Type     string `xml:"type,attr,omitempty"`
 	ID       string `xml:"id,attr,omitempty"`
 	Name     string `xml:"name,attr"`
-<<<<<<< HEAD
 	Deployed *bool  `xml:"deployed,attr"`
-=======
-	Deployed bool   `xml:"deployed,attr"`
->>>>>>> 332eec89
 
 	Link          *Link                 `xml:"Link,omitempty"`
 	Description   string                `xml:"Description,omitempty"`
